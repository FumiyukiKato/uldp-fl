# ULDP-FL: Federated Learning with Across Silo User-Level Differentially Privacy
<<<<<<< HEAD
=======

[[paper](https://arxiv.org/abs/2308.12210)]
>>>>>>> f61693b9

Tested at all of  
- `Ubuntu18.04`
- `macOS Monterey v12.1, Apple M1 Max Chip`
- docker image of `python:3.9.2-buster`

<<<<<<< HEAD
with Python 3.9.2


## Version
- branch: `ULDP-FL-2023` for [ULDP-FL: Federated Learning with Across Silo User-Level Differentially Privacy](https://arxiv.org/abs/2308.12210)
- branch: `personalized` for ...
=======
with **Python 3.9.2**
>>>>>>> f61693b9

## Setup
1. Run pip install 

    ```bash
    $ pip install -r requirements.txt
    ```

2. Install datasets

    1. **Creditcard dataset**

        Download from https://www.kaggle.com/datasets/mlg-ulb/creditcardfraud.
        Put `dataset/creditcard/creditcard.csv`.

    2. **Medical dataset ([HeartDisease](https://github.com/owkin/FLamby/tree/main/flamby/datasets/fed_heart_disease) and [TcgaBrca](https://github.com/owkin/FLamby/tree/main/flamby/datasets/fed_tcga_brca))**

        This repository uses the medical dataset for cross-silo FL reseaches through [FLamby](https://github.com/owkin/FLamby). **If users want to use the data, please carefully read yourself with the license stated in FLamby.**

        We tested at release version 0.0.1 in [FLamby](https://github.com/owkin/FLamby).

        - TcgaBrca
            - Preprocessed data is stored in the package in the file `flamby/datasets/fed_heart_disease/brca.csv`.
        - HeartDisease
            - We need to download the data.
            - Execute this script `./download_heart_disease_dataset.sh`.

    3. **MNIST dataset**

        We use the dataset from torchvision. https://pytorch.org/vision/stable/generated/torchvision.datasets.MNIST.html.

   
## Run
Run simulator mode.

In simulator mode, we don't use real communication path in the FL rounds, but on memory.

(List of options: `src/options.py`)

Example.

```bash
$ python run_simulation.py --dataset_name=creditcard --verbose=1 --agg_strategy=ULDP-AVG-w --n_users=1000 --global_learning_rate=10.0 --clipping_bound=1.0 --n_total_round=100 --local_learning_rate=0.01 --local_epoch=30 --sigma=5.0 --sampling_rate_q=0.5 --user_dist=zipf --user_alpha=0.5 --silo_dist=zipf --silo_alpha=2.0
```


Example of secure mode (private weighting protocol).
It is time-consuming and works only with small datasets.

```bash
$ python run_simulation.py --dataset_name=heart_disease --verbose=1 --agg_strategy=ULDP-AVG-w --n_users=100 --global_learning_rate=10.0 --clipping_bound=0.1 --n_total_round=3 --local_learning_rate=0.001 --local_epoch=50 --sigma=5.0 --user_dist=zipf --user_alpha=0.5 --silo_dist=zipf --silo_alpha=2.0 --n_silos=4 --n_silo_per_round=4 --secure_w
```

## Experimental script

Experimental scripts including the all of hyperparameters used in the [ULDP-FL paper](https://arxiv.org/abs/2308.12210)
 are located in `exp/script`.

```bash
$ exp/script/privacy_utility.sh # compare different algorithms
$ exp/script/optimal_weighting.sh # compare with or without enhanced weighting strategy
$ exp/script/secure_weighting.sh # private weighting protocol (on memory)
$ exp/script/user_level_subsampling.sh # user-level sub-sampling effect
```

## Run real server and client

GRPC-based implementation based on [FedML](https://github.com/FedML-AI/FedML).
<<<<<<< HEAD
=======

Note: it currently only works with some algorithms including ULDP-AVG-w.
>>>>>>> f61693b9

Wake up server

```bash
$ python run_server.py --dataset_name=creditcard --verbose=1 --agg_strategy=ULDP-AVG-w --n_users=1000 --global_learning_rate=10.0 --clipping_bound=1.0 --n_total_round=100 --local_learning_rate=0.01 --local_epoch=30 --sigma=5.0 --user_dist=zipf --user_alpha=0.5 --silo_dist=zipf --silo_alpha=2.0 --n_silos=3 --n_silo_per_round=3
```

Wake up 3 silos

```bash
$ python run_silo.py --silo_id=0 --dataset_name=creditcard --verbose=1 --agg_strategy=ULDP-AVG-w --n_users=1000 --global_learning_rate=10.0 --clipping_bound=1.0 --n_total_round=100 --local_learning_rate=0.01 --local_epoch=30 --sigma=5.0 --user_dist=zipf --user_alpha=0.5 --silo_dist=zipf --silo_alpha=2.0 --n_silos=3 --n_silo_per_round=3

$ python run_silo.py --silo_id=1 --dataset_name=creditcard --verbose=1 --agg_strategy=ULDP-AVG-w --n_users=1000 --global_learning_rate=10.0 --clipping_bound=1.0 --n_total_round=100 --local_learning_rate=0.01 --local_epoch=30 --sigma=5.0 --user_dist=zipf --user_alpha=0.5 --silo_dist=zipf --silo_alpha=2.0 --n_silos=3 --n_silo_per_round=3

$ python run_silo.py --silo_id=2 --dataset_name=creditcard --verbose=1 --agg_strategy=ULDP-AVG-w --n_users=1000 --global_learning_rate=10.0 --clipping_bound=1.0 --n_total_round=100 --local_learning_rate=0.01 --local_epoch=30 --sigma=5.0 --user_dist=zipf --user_alpha=0.5 --silo_dist=zipf --silo_alpha=2.0 --n_silos=3 --n_silo_per_round=3
```


It works in secure mode `--secure_w` as well to perform enhanced weighting protocol securely.


```bash
$ python run_server.py --dataset_name=heart_disease --verbose=1 --agg_strategy=ULDP-AVG-w --n_users=100 --global_learning_rate=10.0 --clipping_bound=0.1 --n_total_round=3 --local_learning_rate=0.001 --local_epoch=50 --sigma=5.0 --user_dist=zipf --user_alpha=0.5 --silo_dist=zipf --silo_alpha=2.0 --n_silos=4 --n_silo_per_round=4 --secure_w
```

```bash
$ python run_silo.py --silo_id=0 --dataset_name=heart_disease --verbose=1 --agg_strategy=ULDP-AVG-w --n_users=100 --global_learning_rate=10.0 --clipping_bound=0.1 --n_total_round=3 --local_learning_rate=0.001 --local_epoch=50 --sigma=5.0 --user_dist=zipf --user_alpha=0.5 --silo_dist=zipf --silo_alpha=2.0 --n_silos=4 --n_silo_per_round=4 --secure_w

$ python run_silo.py --silo_id=1 --dataset_name=heart_disease --verbose=1 --agg_strategy=ULDP-AVG-w --n_users=100 --global_learning_rate=10.0 --clipping_bound=0.1 --n_total_round=3 --local_learning_rate=0.001 --local_epoch=50 --sigma=5.0 --user_dist=zipf --user_alpha=0.5 --silo_dist=zipf --silo_alpha=2.0 --n_silos=4 --n_silo_per_round=4 --secure_w

$ python run_silo.py --silo_id=2 --dataset_name=heart_disease --verbose=1 --agg_strategy=ULDP-AVG-w --n_users=100 --global_learning_rate=10.0 --clipping_bound=0.1 --n_total_round=3 --local_learning_rate=0.001 --local_epoch=50 --sigma=5.0 --user_dist=zipf --user_alpha=0.5 --silo_dist=zipf --silo_alpha=2.0 --n_silos=4 --n_silo_per_round=4 --secure_w

$ python run_silo.py --silo_id=3 --dataset_name=heart_disease --verbose=1 --agg_strategy=ULDP-AVG-w --n_users=100 --global_learning_rate=10.0 --clipping_bound=0.1 --n_total_round=3 --local_learning_rate=0.001 --local_epoch=50 --sigma=5.0 --user_dist=zipf --user_alpha=0.5 --silo_dist=zipf --silo_alpha=2.0 --n_silos=4 --n_silo_per_round=4 --secure_w
```

# Personalized user-level DP
All of experimental source code and results are available in `exp/puldp_exp.ipynb`.

--- 

### Simple regression tests
```bash

$ python -m unittest src.tests.test_coordinator
$ python -m unittest src.tests.test_dataset
$ python -m unittest src.tests.test_secure_aggregation
$ python -m unittest src.tests.test_simulation
```<|MERGE_RESOLUTION|>--- conflicted
+++ resolved
@@ -1,25 +1,14 @@
 # ULDP-FL: Federated Learning with Across Silo User-Level Differentially Privacy
-<<<<<<< HEAD
-=======
 
 [[paper](https://arxiv.org/abs/2308.12210)]
->>>>>>> f61693b9
 
 Tested at all of  
 - `Ubuntu18.04`
 - `macOS Monterey v12.1, Apple M1 Max Chip`
 - docker image of `python:3.9.2-buster`
 
-<<<<<<< HEAD
-with Python 3.9.2
+with **Python 3.9.2**
 
-
-## Version
-- branch: `ULDP-FL-2023` for [ULDP-FL: Federated Learning with Across Silo User-Level Differentially Privacy](https://arxiv.org/abs/2308.12210)
-- branch: `personalized` for ...
-=======
-with **Python 3.9.2**
->>>>>>> f61693b9
 
 ## Setup
 1. Run pip install 
@@ -88,11 +77,8 @@
 ## Run real server and client
 
 GRPC-based implementation based on [FedML](https://github.com/FedML-AI/FedML).
-<<<<<<< HEAD
-=======
 
 Note: it currently only works with some algorithms including ULDP-AVG-w.
->>>>>>> f61693b9
 
 Wake up server
 
@@ -111,7 +97,7 @@
 ```
 
 
-It works in secure mode `--secure_w` as well to perform enhanced weighting protocol securely.
+It works in secure mode (`--secure_w`) as well to perform enhanced weighting protocol in private manner.
 
 
 ```bash
@@ -130,14 +116,3 @@
 
 # Personalized user-level DP
 All of experimental source code and results are available in `exp/puldp_exp.ipynb`.
-
---- 
-
-### Simple regression tests
-```bash
-
-$ python -m unittest src.tests.test_coordinator
-$ python -m unittest src.tests.test_dataset
-$ python -m unittest src.tests.test_secure_aggregation
-$ python -m unittest src.tests.test_simulation
-```